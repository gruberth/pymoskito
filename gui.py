<<<<<<< HEAD
from pyqtgraph.Qt import QtCore, QtGui
from pyqtgraph.dockarea import *
from numpy import pi
from visualization import VtkVisualizer
=======
# -*- coding: utf-8 -*-

#system
from numpy import pi

#Qt
from PyQt4.QtCore import QTimer, QThread, pyqtSignal
from pyqtgraph.Qt import QtCore, QtGui
from pyqtgraph.dockarea import *
import pyqtgraph.parametertree
>>>>>>> 0818075a

#vtk
from vtk.qt4.QVTKRenderWindowInteractor import QVTKRenderWindowInteractor

<<<<<<< HEAD
import pyqtgraph.parametertree

#own
import settings as st
=======
#own
import settings as st
from sim_core import Simulator
from model import BallBeamModel
from trajectory import HarmonicGenerator, FixedPointGenerator
from control import PController, FController, GController, JController, LSSController, IOLController
from visualization import VtkVisualizer
>>>>>>> 0818075a

class Gui(QtGui.QMainWindow):
    '''
    class for the graphical user interface
    '''
<<<<<<< HEAD
=======

    playbackTimeChanged = pyqtSignal()
>>>>>>> 0818075a
    
    def __init__(self):
        # constructor of the base class
        QtGui.QMainWindow.__init__(self)
<<<<<<< HEAD
        
=======

        # Create Simulation Backend
        self.simData = {}
        self.validData = False
        self.model = BallBeamModel()
        self.simulator = Simulator(self.model)
        self.simThread = QThread()
        self.simThread.started.connect(self.simulator.run)
        self.simulator.finished.connect(self.simulationFinished)

>>>>>>> 0818075a
        # dockarea allows to rearrange the user interface at runtime
        self.area = DockArea()
        
        # Window properties
        self.setCentralWidget(self.area)
        self.resize(1000,500)
        self.setWindowTitle('Ball and Beam')
        self.setWindowIcon(QtGui.QIcon('data/ball_and_beam.png'))
        
        # create docks
        self.d1 = Dock('Parameter')
        self.d2 = Dock('Simulation')
        self.d3 = Dock('Plots')
        
        # arrange docks
        self.area.addDock(self.d1, 'left')
        self.area.addDock(self.d2, 'top')
        self.area.addDock(self.d3, 'right')
        
        self.parameter = Parameter()
        
        # add widgets to the docks
        self.d1.addWidget(self.parameter)        
        
        # vtk window
        self.vtkLayout = QtGui.QVBoxLayout()
        self.frame = QtGui.QFrame()
        self.vtkWidget = QVTKRenderWindowInteractor(self.frame)
        self.vtkLayout.addWidget(self.vtkWidget)
        self.frame.setLayout(self.vtkLayout)
        self.d2.addWidget(self.frame)
<<<<<<< HEAD
        
        # actions for simulationcontrol
        self.actPlay = QtGui.QAction(self)
        self.actPlay.setText('Play')
        self.actPlay.setIcon(QtGui.QIcon('data/play.png'))
#        self.actPlay.triggered.connect(self.startAnimation)

        self.actStop = QtGui.QAction(self)
        self.actStop.setText('Stop')
        self.actStop.setIcon(QtGui.QIcon('data/stop.png'))
        self.actStop.setDisabled(True)
#        self.actStop.triggered.connect(self.stopAnimation)
        
        # toolbar for simulationcontrol
        self.toolbarSim = QtGui.QToolBar('Simulation')
        self.toolbarSim.setIconSize(QtCore.QSize(24,24))
        self.addToolBar(self.toolbarSim)
        self.toolbarSim.addAction(self.actPlay)
        self.toolbarSim.addAction(self.actStop)
    
=======
        self.visualizer = VtkVisualizer(self.vtkWidget)
        
        # action for simulation control
        self.actSimulate = QtGui.QAction(self)
        self.actSimulate.setText('Simulate')
        self.actSimulate.setIcon(QtGui.QIcon('data/play.png'))
        self.actSimulate.triggered.connect(self.startSimulation)
        
        # actions for animation control
        self.actPlayPause = QtGui.QAction(self)
        self.actPlayPause.setText('Play')
        self.actPlayPause.setIcon(QtGui.QIcon('data/play.png'))
        self.actPlayPause.setDisabled(True)
        self.actPlayPause.triggered.connect(self.playAnimation)

        self.timeSlider = QtGui.QSlider(QtCore.Qt.Horizontal, self)
        self.timeSlider.setMinimum(0)
        self.timeSlider.setMaximum(1000)
        self.timeSlider.setTickInterval(1)
        self.timeSlider.setTracking(True)
        self.timeSlider.valueChanged.connect(self.updatePlaybackTime)

        self.playbackTime = 0
        self.playbackTimer = QTimer()
        self.playbackTimer.timeout.connect(self.incrementPlaybackTime)
        self.playbackTimeChanged.connect(self.updateGui)
        
        # toolbar for control
        self.toolbarSim = QtGui.QToolBar('Simulation')
        self.toolbarSim.setIconSize(QtCore.QSize(24,24))
        self.addToolBar(self.toolbarSim)
        self.toolbarSim.addAction(self.actSimulate)
        self.toolbarSim.addSeparator()
        self.toolbarSim.addAction(self.actPlayPause)
        #self.toolbarSim.addAction(self.actStop)
        self.toolbarSim.addWidget(self.timeSlider)



        #TODO make them settable and remove this static stuff
        # Trajectory
        self.trajG = HarmonicGenerator()
        self.trajG.setAmplitude(0.5)
        #self.trajG = FixedPointGenerator()
        #self.trajG.setPosition(0.5)

        # Control
        #self.cont = FController()
        #self.cont = GController()
        #self.cont = JController()
        #self.cont = PController()
        self.cont = LSSController()
        #self.cont = IOLController()

        self.simulator.setupSolver()
        self.simulator.setInitialValues(st.q0)
        self.simulator.setEndTime(st.sim_time)
        self.simulator.setController(self.cont)
        self.simulator.setTrajectoryGenerator(self.trajG)

    def playAnimation(self):
        '''
        play the animation
        '''
        print 'playing animation'
        self.actPlayPause.setText('Pause')
        self.actPlayPause.setIcon(QtGui.QIcon('data/pause.png'))
        self.actPlayPause.triggered.disconnect(self.playAnimation)
        self.actPlayPause.triggered.connect(self.pauseAnimation)
        self.playbackTimer.start(.5)
                
    def pauseAnimation(self):
        '''
        pause the animation
        '''
        print 'pausing animation'
        self.playbackTimer.stop()
        self.actPlayPause.setText('Play')
        self.actPlayPause.setIcon(QtGui.QIcon('data/play.png'))
        self.actPlayPause.triggered.disconnect(self.pauseAnimation)
        self.actPlayPause.triggered.connect(self.playAnimation)

>>>>>>> 0818075a
    def startSimulation(self):
        '''
        start the simulation and disable start bottom
        '''
<<<<<<< HEAD
        self.actPlay.setDisabled(True)
        self.actStop.setDisabled(False)        
                
        
    def stopSimulation(self):
        '''
        stop the simulation and disable stop bottom
        '''
        self.actPlay.setDisabled(False)
        self.actStop.setDisabled(True)
=======
        print 'Gui(): launching simulation'
        self.actSimulate.setDisabled(True)
        self.simulator.reset()
        self.simulator.moveToThread(self.simThread)
        self.simThread.start()

    def simulationFinished(self):
        '''
        integration finished, enable play button and update plots
        '''
        print 'Gui(): simulation finished'
        self.simThread.quit()
        self.actSimulate.setDisabled(False)
        self.actPlayPause.setDisabled(False)
        self.simData = self.simulator.getValues()
        self.validData = True
        self.updatePlots()
        self.timeSlider.triggerAction(QtGui.QAbstractSlider.SliderToMinimum)
        #self.playAnimation()

    def updatePlots(self):
        '''
        plot the fresh simulation data
        '''
        return
>>>>>>> 0818075a
    
    def addPlotToDock(self, plotWidget):
        self.d3.addWidget(plotWidget)
    
<<<<<<< HEAD
    def getVtkWidget(self):
        '''
        return the created vtkWidget
        '''
        return self.vtkWidget
        
        

=======
    def incrementPlaybackTime(self):
        '''
        go one step forward in playback
        '''
        if self.playbackTime + self.simulator.stepSize <= self.simulator.endTime:
            self.playbackTime += self.simulator.stepSize
            self.playbackTimeChanged.emit()
        else:
            self.pauseAnimation()
            return

    def updatePlaybackTime(self):
        '''
        adjust playback time to slider value
        '''
        #self.playbackTime = 1.0*self.timeSlider.value()/1000 * self.simulator.stepSize
        #self.playbackTimeChanged.emit()
        return

    def updateGui(self):
        #update slider pos
        pos = self.playbackTime / self.simulator.endTime * 1000
        self.timeSlider.setValue(pos)

        if not self.validData:
            return

        #update time cursor in plots
        #TODO

        #update state of rendering
        state = self.interpolate(self.simData['model_output'])
        r_beam, T_beam, r_ball, T_ball = self.simulator.model.calcPositions(state)
        self.visualizer.updateScene(r_beam, T_beam, r_ball, T_ball)

    def interpolate(self, data):
        #find corresponding index in dataset that fitts the current playback time
        #TODO implement real interpolation
        index = 0
        for elem in self.simData['simTime']:
            if elem > self.playbackTime:
                break
            else:
                index += 1
            
        return data[index]
>>>>>>> 0818075a


class Parameter(pyqtgraph.parametertree.ParameterTree):
    '''
    shows all system parameter in a widget
    '''
    
    def __init__(self):
        # constructor of the base class
        pyqtgraph.parametertree.ParameterTree.__init__(self)
        
        self.params = [
            {'name': 'System parameter', 'type': 'group', 'children': [
                {'name': 'Mass of the ball in [kg]', 'type': 'float', 'value': st.M, 'step': 0.01},
                {'name': 'Radius of the ball in [m]', 'type': 'float', 'value': st.R, 'step': 0.01},
                {'name': 'Moment of inertia of the ball in [kgm^2]', 'type': 'float', 'value': st.J},
                {'name': 'Moment of inertia of the beam in [kgm^2]', 'type': 'float', 'value': st.Jb},
                {'name': 'Beam length (min=1,max=6) in [m]', 'type': 'float', 'value': st.beam_length, 'step': 0.5, 'limits': (1,6)},
            ]},
            {'name': 'Initial States', 'type': 'group', 'children': [
                {'name': 'Initial radius in [m]', 'type': 'float', 'value': st.q0[0], 'step': 0.1, 'limits': (-st.beam_length/2,st.beam_length/2)},
                {'name': 'Initial velocity in [m/s]', 'type': 'float', 'value': st.q0[1]},
                {'name': 'Initial rotation angle in [Grad]', 'type': 'float', 'value': st.q0[2]*180/pi, 'step': 1},
                {'name': 'Initial rotation velocity in [Grad/s]', 'type': 'float', 'value': st.q0[3]*180/pi, 'step': 1},
            ]},
        ]
        
        # create a tree of parameter objects
        self.p = pyqtgraph.parametertree.Parameter.create(name='params', types='group', children=self.params)
        self.setParameters(self.p, showTop = False)
        
        self.p.sigTreeStateChanged.connect(self.change)
        
        
    def change(self, parameter, changes):
        '''
        detect the changes in parametertree and save the changes in settings
        '''
        print parameter
        for param, change, data in changes:
            path = parameter.childPath(param)
            if path is not None:
                childName = '.'.join(path)
            else:
                childName = param.name()
            print('  parameter: %s'% childName)
            print('  change:    %s'% change)
            print('  data:      %s'% str(data))
            print('  ----------')
        if childName == 'Initial States.Initial radius in [m]':
            print'r: ',st.q0[0]
            st.q0[0] = data
            print'r: ',st.q0[0]

# weitere if Anweisungen fuer andere Parameter, sehr umstaendlich: HILFE<|MERGE_RESOLUTION|>--- conflicted
+++ resolved
@@ -1,9 +1,3 @@
-<<<<<<< HEAD
-from pyqtgraph.Qt import QtCore, QtGui
-from pyqtgraph.dockarea import *
-from numpy import pi
-from visualization import VtkVisualizer
-=======
 # -*- coding: utf-8 -*-
 
 #system
@@ -14,17 +8,10 @@
 from pyqtgraph.Qt import QtCore, QtGui
 from pyqtgraph.dockarea import *
 import pyqtgraph.parametertree
->>>>>>> 0818075a
 
 #vtk
 from vtk.qt4.QVTKRenderWindowInteractor import QVTKRenderWindowInteractor
 
-<<<<<<< HEAD
-import pyqtgraph.parametertree
-
-#own
-import settings as st
-=======
 #own
 import settings as st
 from sim_core import Simulator
@@ -32,24 +19,17 @@
 from trajectory import HarmonicGenerator, FixedPointGenerator
 from control import PController, FController, GController, JController, LSSController, IOLController
 from visualization import VtkVisualizer
->>>>>>> 0818075a
 
 class Gui(QtGui.QMainWindow):
     '''
     class for the graphical user interface
     '''
-<<<<<<< HEAD
-=======
 
     playbackTimeChanged = pyqtSignal()
->>>>>>> 0818075a
     
     def __init__(self):
         # constructor of the base class
         QtGui.QMainWindow.__init__(self)
-<<<<<<< HEAD
-        
-=======
 
         # Create Simulation Backend
         self.simData = {}
@@ -60,7 +40,6 @@
         self.simThread.started.connect(self.simulator.run)
         self.simulator.finished.connect(self.simulationFinished)
 
->>>>>>> 0818075a
         # dockarea allows to rearrange the user interface at runtime
         self.area = DockArea()
         
@@ -92,28 +71,6 @@
         self.vtkLayout.addWidget(self.vtkWidget)
         self.frame.setLayout(self.vtkLayout)
         self.d2.addWidget(self.frame)
-<<<<<<< HEAD
-        
-        # actions for simulationcontrol
-        self.actPlay = QtGui.QAction(self)
-        self.actPlay.setText('Play')
-        self.actPlay.setIcon(QtGui.QIcon('data/play.png'))
-#        self.actPlay.triggered.connect(self.startAnimation)
-
-        self.actStop = QtGui.QAction(self)
-        self.actStop.setText('Stop')
-        self.actStop.setIcon(QtGui.QIcon('data/stop.png'))
-        self.actStop.setDisabled(True)
-#        self.actStop.triggered.connect(self.stopAnimation)
-        
-        # toolbar for simulationcontrol
-        self.toolbarSim = QtGui.QToolBar('Simulation')
-        self.toolbarSim.setIconSize(QtCore.QSize(24,24))
-        self.addToolBar(self.toolbarSim)
-        self.toolbarSim.addAction(self.actPlay)
-        self.toolbarSim.addAction(self.actStop)
-    
-=======
         self.visualizer = VtkVisualizer(self.vtkWidget)
         
         # action for simulation control
@@ -196,23 +153,10 @@
         self.actPlayPause.triggered.disconnect(self.pauseAnimation)
         self.actPlayPause.triggered.connect(self.playAnimation)
 
->>>>>>> 0818075a
     def startSimulation(self):
         '''
         start the simulation and disable start bottom
         '''
-<<<<<<< HEAD
-        self.actPlay.setDisabled(True)
-        self.actStop.setDisabled(False)        
-                
-        
-    def stopSimulation(self):
-        '''
-        stop the simulation and disable stop bottom
-        '''
-        self.actPlay.setDisabled(False)
-        self.actStop.setDisabled(True)
-=======
         print 'Gui(): launching simulation'
         self.actSimulate.setDisabled(True)
         self.simulator.reset()
@@ -238,21 +182,10 @@
         plot the fresh simulation data
         '''
         return
->>>>>>> 0818075a
     
     def addPlotToDock(self, plotWidget):
         self.d3.addWidget(plotWidget)
     
-<<<<<<< HEAD
-    def getVtkWidget(self):
-        '''
-        return the created vtkWidget
-        '''
-        return self.vtkWidget
-        
-        
-
-=======
     def incrementPlaybackTime(self):
         '''
         go one step forward in playback
@@ -299,7 +232,6 @@
                 index += 1
             
         return data[index]
->>>>>>> 0818075a
 
 
 class Parameter(pyqtgraph.parametertree.ParameterTree):
