--- conflicted
+++ resolved
@@ -50,90 +50,23 @@
 for arg in args:
     process(arg) 
 
-#----------------------------------------------------------------
-# Simulation Backend
-#----------------------------------------------------------------
 
-
-#Model
-model = BallBeamModel()
-simulator = Simulator(model)
-simThread = QThread()
-simulator.moveToThread(simThread)
-simThread.started.connect(simulator.run)
-
-def simFinished():
-    print 'exiting thread'
-    simThread.quit()
-
-simulator.finished.connect(simFinished)
 #----------------------------------------------------------------
 # Create Gui
 #----------------------------------------------------------------
 app = QtGui.QApplication([])
 gui = Gui()
+gui.show()
+#vis = VtkVisualizer(gui.getVtkWidget())
+#bb.setVisualizer(vis)
 
-<<<<<<< HEAD
-vis = VtkVisualizer(gui.getVtkWidget())
-bb.setVisualizer(vis)
-=======
-area.addDock(d1, 'left')
-area.addDock(d2, 'top')
-area.addDock(d3, 'right')
-#area.addDock(d4, 'right')
-
-
-#----------------------------------------------------------------
-# Parameter List
-#----------------------------------------------------------------
-params = [
-    {'name': 'System parameter', 'type': 'group', 'children': [
-        {'name': 'Ball Mass', 'type': 'float', 'value': st.M, 'step': 0.01, 'suffix': 'kg'},
-        {'name': 'Ball Radius [m]', 'type': 'float', 'value': st.R, 'step': 0.01},
-        {'name': 'Ball inertia torque [kgm^2]', 'type': 'float', 'value': st.J},
-        {'name': 'Beam inertia torque [kgm^2]', 'type': 'float', 'value': st.Jb},
-        {'name': 'Beam length (min=1,max=6)', 'type': 'float', 'value': st.beam_length, 'step': 0.5, 'limits': (1,6)},
-    ]},
-    {'name': 'Initial States', 'type': 'group', 'children': [
-        {'name': 'Ball position [m]', 'type': 'float', 'value': st.q0[0], 'step': 0.1, 'limits':\
-                (-st.beam_length/2, st.beam_length/2)},
-        {'name': 'Ball velocity [m/s]', 'type': 'float', 'value': st.q0[1]},
-        {'name': 'Beam angle [degree]', 'type': 'float', 'value': st.q0[2]*180/np.pi, 'step': 1},
-        {'name': 'Beam velocity', 'type': 'float', 'value': st.q0[3]*180/np.pi, 'step': 1},
-    ]},
-    {'name': 'Controller', 'type': 'int', 'value': 1}
-]
-# create a tree of parameter objects
-p = Parameter.create(name='params', types='group', children=params)
-t = ParameterTree()
-t.setParameters(p, showTop = False)
-t.setWindowTitle('Parameter')
-d1.addWidget(t)
-
-#----------------------------------------------------------------
-# vtk window
-#----------------------------------------------------------------
-vtkLayout = QtGui.QVBoxLayout()
-frame = QtGui.QFrame()
-vtkWidget = QVTKRenderWindowInteractor(frame)
-vtkLayout.addWidget(vtkWidget)
-frame.setLayout(vtkLayout)
-d2.addWidget(frame)
-vis = VtkVisualizer(vtkWidget)
-#bb.setVisualizer(vis)
->>>>>>> 4c9eb429
 
 #----------------------------------------------------------------
 # pyqt windows
 #----------------------------------------------------------------
 #create plotter for x1
-<<<<<<< HEAD
-plotX1 = PyQtGraphPlotter(['x1'], l)
-gui.addPlotToDock(plotX1.getWidget())
-=======
 #plotX1 = PyQtGraphPlotter(['x1'], l)
 #d3.addWidget(plotX1.getWidget())
->>>>>>> 4c9eb429
 ##create plotter for x2
 #plotX2 = PyQtGraphPlotter(['x2'], l)
 #d3.addWidget(plotX2.getWidget())
@@ -148,35 +81,7 @@
 #d4.addWidget(PyQtGraphPlotter(['u'], l).getWidget())
 
 
-gui.show()
 
-
-print 'lets do this'
-
-
-
-# Trajectory
-trajG = HarmonicGenerator()
-trajG.setAmplitude(0.5)
-#trajG = FixedPointGenerator()
-#trajG.setPosition(0.5)
-
-# Control
-#cont = FController()
-#cont = GController()
-#cont = JController()
-#cont = PController()
-cont = LSSController()
-#cont = IOLController()
-
-simulator.setupSolver()
-simulator.setInitialValues(st.q0)
-simulator.setEndTime(5)
-simulator.setController(cont)
-simulator.setTrajectoryGenerator(trajG)
-
-
-simThread.start()
 ## Start Qt event loop unless running in interactive mode or using pyside.
 if __name__ == '__main__':
     import sys
