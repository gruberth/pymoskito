--- conflicted
+++ resolved
@@ -206,13 +206,9 @@
     
     def mul(self, a, b):
         return a*b
-<<<<<<< HEAD
-       
-=======
-        
+
     def div(self, a, b):
         if b == 0:
             raise Exception('Division through 0 is impossible')
             return        
-        return a/b
->>>>>>> 1d9d6c1c
+        return a/b