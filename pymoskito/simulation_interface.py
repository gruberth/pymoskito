# -*- coding: utf-8 -*-
""" simulator interface
    provides functions to manipulate settings of the simulator and
    to inspect its current state.
"""
import ast
import copy
import logging
import sys
from collections import OrderedDict

import numpy as np
from PyQt5.QtCore import (
    Qt, QObject, pyqtSignal, pyqtSlot, QModelIndex, QSize, QThread, )
from PyQt5.QtGui import QStandardItemModel, QStandardItem
from PyQt5.QtWidgets import QItemDelegate, QComboBox, QTreeView

from . import simulation_modules
from .registry import (
    get_registered_simulation_modules, get_simulation_module_class_by_name
)
from .simulation_core import (
    Simulator, SimulationSettings, SimulationStateChange
)


class SimulatorModel(QStandardItemModel):
    def __init__(self, parent=None):
        QStandardItemModel.__init__(self, parent=parent)

    def flags(self, index):
        if index.column() == 1:
            return Qt.ItemIsEditable | Qt.ItemIsEnabled
        else:
            return Qt.ItemIsEnabled


class PropertyItem(QStandardItem):
    RawDataRole = Qt.UserRole + 1

    def __init__(self, data):
        QStandardItem.__init__(self)
        self._logger = logging.getLogger(self.__class__.__name__)
        self._data = data
        self._text = self._get_text(data)

    def type(self):
        return QStandardItem.UserType

    def _get_text(self, data):
        return str(data)

    def setData(self, Any, role=None, *args, **kwargs):
        if role == Qt.EditRole:
            try:
                self._data = ast.literal_eval(Any)
            except (SyntaxError, ValueError) as e:
                # print(e)
                self._logger.exception(e)
                return
            self._text = str(self._data)

        elif role == self.RawDataRole:
            self._data = Any
            self._text = self._get_text(Any)

        else:
            raise NotImplementedError

        self.emitDataChanged()

    def data(self, role=None, *args, **kwargs):
        if role == Qt.DisplayRole:
            return self._text
        elif role == Qt.EditRole:
            if isinstance(self._data, str):
                return "'" + self._text + "'"
            else:
                return self._text
        elif role == self.RawDataRole:
            return self._data

        else:
            return super().data(role, *args, **kwargs)


class PropertyDelegate(QItemDelegate):
    """
    A delegate that manages all property settings.
    For now it uses a combobox for simulationModules and a standard
    delegate for the rest.
    """

    def __init__(self, parent=None):
        QItemDelegate.__init__(self, parent)
        self.comboDel = ComboDelegate()

    def createEditor(self, parent, option, index):
        if index.parent().isValid():
            # item has a parent -> no SimulationModule
            # TODO implement dropdown menu if property is a dict
            return QItemDelegate.createEditor(self, parent, option, index)
        else:
            # no parent -> top of hierarchy
            return self.comboDel.createEditor(parent, option, index)

    def setEditorData(self, editor, index):
        if isinstance(editor, QComboBox):
            self.comboDel.setEditorData(editor, index)
        else:
            QItemDelegate.setEditorData(self, editor, index)

    def setModelData(self, editor, model, index):
        if isinstance(editor, QComboBox):
            self.comboDel.setModelData(editor, model, index)
        else:
            QItemDelegate.setModelData(self, editor, model, index)


class ComboDelegate(QItemDelegate):
    """
    A delegate that adds a combobox to cells that lists
    all available types of Subclasses of SimulationModule
    """

    def __init__(self, parent=None):
        QItemDelegate.__init__(self, parent)

    def createEditor(self, parent, option, index):
        editor = QComboBox(parent)
        editor.addItems(self.extract_entries(index))
        editor.currentIndexChanged.connect(self.current_index_changed)
        return editor

    def setEditorData(self, editor, index):
        name = index.model().itemFromIndex(index).text()
        editor.blockSignals(True)
        editor.setCurrentIndex(editor.findText(name))
        editor.blockSignals(False)

    def setModelData(self, editor, model, index):
        model.setData(
            index,
            editor.currentText() if editor.currentText() != "None" else None,
            role=PropertyItem.RawDataRole)

    @pyqtSlot(int)
    def current_index_changed(self, idx):
        self.commitData.emit(self.sender())

    @staticmethod
    def extract_entries(index):
        """
        extract all possible choices for the selected SimulationModule
        """
        entries = ["None"]
        idx = index.model().index(index.row(), 0, QModelIndex())
        sim_module_name = str(index.model().itemFromIndex(idx).text())
        sim_module = getattr(simulation_modules, sim_module_name)
        sub_modules = get_registered_simulation_modules(sim_module)
        for sub_module in sub_modules:
            entries.append(sub_module[1])

        return entries


class SimulatorView(QTreeView):
    def __init__(self, parent=None):
        QTreeView.__init__(self, parent)
        self.setItemDelegateForColumn(1, PropertyDelegate(self))

    def sizeHint(self):
        return QSize(300, 150)

    def minimumSizeHint(self):
        return self.sizeHint()


class SimulatorInteractor(QObject):
    """
    Class that interacts between the gui which controls the programs execution
    and the Simulator which handles the time step simulation
    """

    # signals
    simulation_finalized = pyqtSignal(str, dict)
    simulationProgressChanged = pyqtSignal(int)

    def __init__(self, parent=None):
        QObject.__init__(self, parent)
        self._logger = logging.getLogger(self.__class__.__name__)

        self.last_progress = 0
        self.end_time = 0
        self._setup_model()

        self._worker = None
        self._sim_settings = None
        self.simThread = QThread()
        self._sim_modules = {}
        self._sim_data = None
        self._sim_state = None

    def _setup_model(self):
        # create model
        self.target_model = SimulatorModel(self)
        self.target_model.itemChanged.connect(self.item_changed)

        # insert header
        self.target_model.setHorizontalHeaderLabels(['Property', 'Value'])

        # insert items
        self._setup_model_items()

    def _setup_model_items(self):
        """
        fill model with items corresponding to all predefined SimulationModules
        """

        # build initialisation list
        setup_list = Simulator.module_list

        # push init of Trajectory module to the end because it needs the
        # derivative orders of controller and feedforward
        setup_list.append("Trajectory")
        setup_list.remove("Trajectory")

        # insert main items
        for sim_module in setup_list:
            name = PropertyItem(sim_module)
            value = PropertyItem(None)
            new_items = [name, value]
            self.target_model.appendRow(new_items)

        # insert settings
        for row in range(self.target_model.rowCount()):
            index = self.target_model.index(row, 0)
            self._add_settings(index)

    def _add_settings(self, index):
        parent = index.model().itemFromIndex(index)
        child = index.model().item(index.row(), 1)
        module_name = parent.data(role=PropertyItem.RawDataRole)
        sub_module_name = child.data(role=PropertyItem.RawDataRole)
        if sub_module_name is None:
            return

        settings = self._read_settings(module_name, sub_module_name)
        for key, val in settings.items():
            setting_name = PropertyItem(key)
            setting_value = PropertyItem(val)
            parent.appendRow([setting_name, setting_value])

    def _read_settings(self, module_name, sub_module_name):
        """
        Read the public settings from a simulation module
        """
        module_cls = getattr(simulation_modules, module_name)
        sub_module_cls = get_simulation_module_class_by_name(module_cls,
                                                             sub_module_name)
        return sub_module_cls.public_settings

    def item_changed(self, item):
        if item.parent():
            return

        idx = item.index()
        module_item = idx.model().item(idx.row())

        # delete all old settings
        module_item.removeRows(0, module_item.rowCount())

        # insert new settings
        self._add_settings(module_item.index())

        return

    def _get_settings(self, model, module_name):
        item = model.findItems(module_name).pop(0)

        # TODO this is not the good way --> switch to pyqtgraphs implementation
        settings = OrderedDict()
        for row in range(item.rowCount()):
            property_name = self.target_model.data(item.child(row, 0).index(),
                                                   role=PropertyItem.RawDataRole)
            property_val = self.target_model.data(item.child(row, 1).index(),
                                                  role=PropertyItem.RawDataRole)
            settings.update({property_name: property_val})

        return settings

    def _setup_sim_modules(self, model):
        """
        Setup simulation Modules.

        :param model: model holding the public settings of each module

        Returns:
            bool: If setup was successful.
        """
        for row in range(model.rowCount()):
            # build correct object and add it to the simulator
            module_item = model.item(row, 0)
            module_name = str(module_item.text())
            sub_module_item = model.item(row, 1)
            sub_module_name = str(sub_module_item.text())

            if sub_module_name == 'None':
                continue

            # get class
            module_cls = getattr(simulation_modules, module_name)
            sub_module_cls = get_simulation_module_class_by_name(
                module_cls,
                sub_module_name)

            # get public settings for module
            settings = self._get_settings(self.target_model, module_item.text())
            if settings is None:
                return False
            settings.update({"type": sub_module_name})
            settings.update({"modules": self._sim_modules})

            # append special settings
            if module_name == "Solver":
                if "Model" not in settings["modules"]:
                    return False
                self._sim_settings = SimulationSettings(
                    settings["start time"],
                    settings["end time"],
                    settings["step size"],
                    settings["measure rate"])

            # build object
            try:
                slot = sub_module_cls(settings)
<<<<<<< HEAD
            except Exception as e:
                self._logger.error("Init of module {} failed with\n \"{}\"!".format(module_name, e))
=======
            except BaseException as e:
                self._logger.exception(e)
                self._logger.debug("Provided arguments: {}".format(settings))
>>>>>>> 195f97d9
                return False

            # add to simulation modules
            self._sim_modules.update({module_name: slot})

            # store settings
            # self._sim_data['modules'].update({module_name: settings})

        if all([mod in self._sim_modules
                for mod in Simulator.static_module_list]):
            return True

        return False

    def set_regime(self, reg):
        """
        Load the given regimes settings into the target model.

        Returns:
            bool: `True` if successful, `False` if errors occurred.
        """
        if reg is None:
            return
        if isinstance(reg, list):
            self._logger.error("setRegime(): only scalar input allowed!")
            return False

        return self._apply_regime(reg, False)

    def restore_regime(self, reg):
        """
        Restore the given generated regime settings into the target model.

        Returns:
            bool: `True` if successful, `False` if errors occurred.
        """
        if reg is None:
            return
        if isinstance(reg, list):
            self._logger.error("restoreRegime(): only scalar input allowed!")
            return False

        return self._apply_regime(reg, True)

    def _apply_regime(self, reg, ignore_is_public):
        """
        Set all module settings to those provided in the regime.

        Returns:
            bool: `True` if successful, `False` if errors occurred.
        """
        if reg["clear previous"]:
            # delete all items
            self.target_model.removeRows(0, self.target_model.rowCount())

            # load module defaults
            self._setup_model_items()

        # overwrite all settings with the provided ones
        for module_name, value in reg.items():
            if module_name == "Name" or module_name == "clear previous":
                continue

            # sanity check
            module_cls = getattr(simulation_modules, module_name, None)
            if module_cls is None:
                self._logger.error("_apply_regime(): No module called {0}"
                                   "".format(module_name))
                return False

            items = self.target_model.findItems(module_name)
            if not len(items):
                self._logger.error("_apply_regime(): No item in List called {0}"
                                   "".format(module_name))
                return False

            module_item = items.pop(0)
            module_type = value["type"]

            # sanity check
            sub_module_cls = get_simulation_module_class_by_name(module_cls,
                                                                 module_type)

            if not sub_module_cls:
                self._logger.error("_apply_regime(): No sub-module called {0}"
                                   "".format(module_type))
                return False

            module_index = module_item.index()
            module_type_index = module_index.model().index(module_index.row(),
                                                           1)
            module_index.model().setData(module_type_index,
                                         module_type,
                                         role=PropertyItem.RawDataRole)
            # due to signal connections, default settings are loaded
            # automatically in the back

            # overwrite specific settings
            for key, val in value.items():
                if key == "type":
                    continue

                for row in range(module_item.rowCount()):
                    if self.target_model.data(
                            module_item.child(row, 0).index()) == key:
                        value_idx = self.target_model.index(row,
                                                            1,
                                                            module_index)
                        self.target_model.setData(value_idx,
                                                  val,
                                                  role=PropertyItem.RawDataRole)
                        break
                else:
                    if not ignore_is_public:
                        self._logger.error(
                            "_applyRegime(): No public setting called '{0}'"
                            "available for Module: '{1}'".format(key,
                                                                 module_type))
                        return False

        return True

    @pyqtSlot()
    def run_simulation(self):
        """
        entry hook for time step simulation
        - use settings to create modules in simulation loop
        - move them into an extra thread
        - start simulation
        """
        # setup simulation modules
        suc = self._setup_sim_modules(self.target_model)
        if not suc:
            self._logger.error("Simulation Setup failed. Check Configuration.")
            self.simulation_finalized.emit("aborted", dict())
            return

        # setup simulator
        self._worker = Simulator(self._sim_settings, self._sim_modules)
        self._worker.moveToThread(self.simThread)

        # setup simulation modules
        for _module in self._sim_modules.values():
            _module.moveToThread(self.simThread)

        # setup signal connections
        self.simThread.started.connect(self._worker.run)
        self._worker.state_changed.connect(self.simulation_state_changed)
        self._worker.work_done.connect(self.simThread.quit)
        self.simThread.finished.connect(self.thread_finished)
        self.end_time = self._sim_settings.end_time

        # run
        self.simThread.start()

    @pyqtSlot(SimulationStateChange)
    def simulation_state_changed(self, state_change):
        """
        slot for simulation state changes

        :param state_change: see :cls:SimulationStateChange
        """
        self._logger.debug("simulation state change '{}'".format(
            state_change.type))

        if state_change.type == "start":
            self._sim_state = "running"

        elif state_change.type == "time":
            self._logger.debug("Reached simulation time {0}".format(
                state_change.t))
            progress = int(state_change.t / self._sim_settings.end_time * 100)
            if progress != self.last_progress:
                self._logger.info("Simulation reached {0}%".format(progress))
                self.simulationProgressChanged.emit(progress)
                self.last_progress = progress

        elif state_change.type == "abort":
            self._sim_state = "aborted"
            self._sim_data = copy.deepcopy(state_change.data)
            if isinstance(state_change.info, str):
                self._logger.info(state_change.info)
            else:
                self._logger.error("Simulation has been aborted due to an "
                                   "exception",
                                   exc_info=state_change.info)
                self._logger.warning("check your configuration")

        elif state_change.type == "finish":
            self._sim_state = "finished"
            self._sim_data = copy.deepcopy(state_change.data)

        else:
            self._logger.error(
                "simulation_state_changed(): ERROR Unknown state {0}".format(
                    state_change.type))

    @pyqtSlot()
    def stop_simulation(self):
        self._worker.stop()

    def _sim_aftercare(self):
        # reset internal states
        self._sim_settings = None

        # delete modules
        for module in self._sim_modules.keys():
            del module
        self._sim_modules = {}

        # don't disconnect signals in debug-mode
        if sys.gettrace() is None:
            self.simThread.started.disconnect(self._worker.run)
            self._worker.state_changed.disconnect(self.simulation_state_changed)
            self._worker.work_done.disconnect(self.simThread.quit)
            self.simThread.finished.disconnect(self.thread_finished)

        # delete simulator
        self._logger.info("deleting simulator")
        del self._worker

    def _postprocessing(self):
        """
        calculation of some basic metrics for quick judging of simulation results
        """

        # TODO make the entries to compare selectable
        # control and observer error
        if "Trajectory" in self._sim_data["results"]:
            m_data = self._get_result_by_name("Model")
            t_data = self._get_result_by_name("Trajectory")
            if len(t_data.shape) == 2:
                c_error = m_data[..., 0] - t_data[:, 0]
            elif len(t_data.shape) == 3:
                c_error = np.array([m_data[:, idx] - t_data[:, idx, 0]
                                    for idx in range(m_data.shape[1])]).T
            else:
                raise ValueError("Unknown Trajectory Format.")
            self._sim_data["results"].update(control_error=c_error)

        if "Observer" in self._sim_data["results"]:
            o_error = (self._get_result_by_name("Observer")
                       - self._get_result_by_name("Solver"))
            self._sim_data["results"].update(observer_error=o_error)

    def _get_result_by_name(self, name):
        return self._sim_data["results"][name]

    @pyqtSlot()
    def thread_finished(self):
        """
        Slot to be called when the simulation thread is finished.
        """
        assert self._sim_state == "finished" or self._sim_state == "aborted"

        # TODO move this somewhere else and support vectorial block outputs
        # Add some error prone calculations
        # self._postprocessing()

        # Rest internal states and disconnect signal connections
        self._sim_aftercare()

        # Signal gui that new data is available
        self.simulation_finalized.emit(self._sim_state, self._sim_data)<|MERGE_RESOLUTION|>--- conflicted
+++ resolved
@@ -334,14 +334,9 @@
             # build object
             try:
                 slot = sub_module_cls(settings)
-<<<<<<< HEAD
-            except Exception as e:
-                self._logger.error("Init of module {} failed with\n \"{}\"!".format(module_name, e))
-=======
             except BaseException as e:
                 self._logger.exception(e)
                 self._logger.debug("Provided arguments: {}".format(settings))
->>>>>>> 195f97d9
                 return False
 
             # add to simulation modules
