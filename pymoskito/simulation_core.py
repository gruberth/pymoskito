﻿# -*- coding: utf-8 -*-
from __future__ import division
import numpy as np
from PyQt4.QtCore import QObject, pyqtSignal, pyqtSlot

from simulation_modules import SimulationException

class SimulationStateChange(object):
    """
    Object that is emitted when Simulator changes its state.
    This happens on:
        - Initialisation
        - Start of Simulation
        - Accomplishment of new progress step
        - Finish of Simulation
        - Abortion of Simulation
    """

    def __init__(self, **kwargs):
        assert "type" in kwargs.keys()
        for key, val in kwargs.iteritems():
            setattr(self, key, val)


class SimulationSettings:
    def __init__(self, start_time, end_time, measure_rate):
        self.start_time = start_time
        self.end_time = end_time
        self.measure_rate = measure_rate


class Simulator(QObject):
    """ Simulation Wrapper
        This Class executes the timestep integration.
        It forms the Core of the physical simulation
        Calculated values will be stored every 1 / measure rate seconds.
    """

    finished = pyqtSignal()
    state_changed = pyqtSignal(SimulationStateChange)

<<<<<<< HEAD
    # list of modules that might not always appear but have to be calculated in special order
    _dynamic_module_list = [
        # 'Disturbance',
        # 'Sensor',
        "Observer",
        "Trajectory",
        "Controller",
        # 'Feedforward',
        # 'Limiter',
    ]
=======
    # abilities (should match the module names) order has to be preserved since it is crucial for init step
    # this list is unused
    _module_list = ["Model",
                    "Solver",
                    # 'Disturbance',
                    # 'Sensor',
                    # 'Observer',
                    "Controller",
                    "Feedforward",
                    # 'Limiter',
                    "Trajectory"
                    ]
>>>>>>> 2488a78c

    def __init__(self, settings, modules):
        QObject.__init__(self, None)
        assert isinstance(settings, SimulationSettings)
        self._settings = settings
        assert isinstance(modules, dict)
        self._simulation_modules = modules

        self._init_states()
        self.updated_time = 0
        self._storage = dict()

    def _init_states(self):
        self._input_vector = {}
        self._counter = {}
        self._current_outputs = {}
        self._current_outputs.update(time=0)
        for mod_name, obj in self._simulation_modules.iteritems():
            self._counter.update({mod_name: obj.tick_divider})
            self._current_outputs.update({mod_name: []})
            self._current_outputs[mod_name] = []

        # init model output with current state
        # TODO make use of start time setting
        self._current_outputs["Solver"] = self._simulation_modules["Model"].initial_state

        return

        # TODO special init for other blocks
        # init observer
        # if hasattr(self, 'observer'):
        #     self.observer_counter = self.observer.settings['tick divider']
        #     self.observer.setStepWidth(1 / self.solver.settings['measure rate'])

        # init feedforward
        # if hasattr(self, 'feedforward'):
        #     self.feedforward.setStepWidth(1 / self.solver.settings['measure rate'])

    def _calc_module(self, module_name):
        """
        calculates the output of a simulation module
        """
        if module_name in self._simulation_modules.keys():
            if self._counter[module_name] == self._simulation_modules[module_name].tick_divider:
                self._current_outputs[module_name] = \
                    self._simulation_modules[module_name].calc_output(self._input_vector)
                self._counter[module_name] = 1
            else:
                self._counter[module_name] += 1

            # update input vector
            self._input_vector.update({module_name: self._current_outputs[module_name]})

    def _calc_step(self):
        """
        Calculate one step in simulation
        """
        # update time and current state
        self._current_outputs["time"] = self._simulation_modules["Solver"].t
        self._input_vector = dict(time=self._current_outputs["time"],
                                  system_state=self._current_outputs["Solver"])

        # apply new output
        self._current_outputs["Model"] = \
            self._simulation_modules["Model"].calc_output(self._input_vector["system_state"])
        self._input_vector.update(system_output=self._current_outputs["Model"])

<<<<<<< HEAD
        # compute all dynamic modules
        for mod in self._dynamic_module_list[1:]:
            self._calc_module(mod)
=======
        # # perform disturbance
        # if hasattr(self, 'disturbance'):
        #     self.disturbance_output = self.disturbance.disturb(self.current_time)
        # else:
        #     self.disturbance_output = [0 for i in range(self.model.getOutputDimension())]
        #
        # # perform measurement
        # if hasattr(self, 'sensor'):
        #     self.sensor_output = self.sensor.measure(self.current_time,
        #                                              map(add, self.model_output, self.disturbance_output))
        # else:
        #     self.sensor_output = map(add, self.model_output, self.disturbance_output)

        # perform observation
        self._calc_module("Observer")

        # get desired values
        self._calc_module("Trajectory")

        # perform control
        self._calc_module("Controller")

        # TODO remember that this signal can be vector, too.
        self._calc_module("Feedforward")

        self._calc_module("ModelInputMixer")

        # # perform limitation
        # if hasattr(self, 'limiter'):
        #     self.limiter_output = self.limiter.limit(self.feedforward_output + self.controller_output)
        # else:
        #     self.limiter_output = self.feedforward_output + self.controller_output
>>>>>>> 2488a78c

        # integrate model
        self._calc_module("Solver")

        return

    def _store_values(self):
        """
        store all values of finished integration step
        """
        for key, val in self._current_outputs.iteritems():
            if key in self._storage:
                self._storage[key].append(val)
            else:
                self._storage.update({key: [val]})

        return

    def _check_time(self):
        """
        send update notification every second
        """
        t = self._current_outputs["time"]
        if t - self.updated_time > 1:
            self.state_changed.emit(SimulationStateChange(type="time", t=t))
            # self.timeChanged.emit(t)
            self.updated_time = t

    @pyqtSlot()
    def run(self):
        """
        worker function of simulator.
        call to start simulation
        """

        self.state_changed.emit(SimulationStateChange(type="start"))
        end_state = None

        # TODO make sure that results contain end_time/measure_rate entries
        while self._current_outputs["time"] < self._settings.end_time:
            t = self._simulation_modules["Solver"].t
            dt = 0
            while dt < 1 / self._settings.measure_rate:
                try:
                    self._calc_step()
                    dt = self._simulation_modules["Solver"].t - t

                except SimulationException as e:
                    print("Simulator.run(): {0}".format(e.args[0]))
                    # overwrite end time with reached time
                    self._settings.end_time = self._current_outputs["time"]
                    self._storage.update(finished=False)
                    end_state = "abort"
                    break

            self._store_values()
            self._check_time()

        if end_state is None:
            self._storage.update(finished=True)
            end_state = "finish"

        self.state_changed.emit(SimulationStateChange(type=end_state, data=self.output))
        self.finished.emit()

    @property
    def output(self):
        # convert storage entries
        out = {}
        for module, results in self._storage.iteritems():
            if not isinstance(results, list):
                # flag or string -> nothing to convert
                entry = results
            elif isinstance(results[0], np.ndarray):
                # convert list of 1d-arrays into 2d-array
                entry = np.array(results)
            else:
                # convert list of scalars into 1d-array
                entry = np.array(results)
            out.update({module: entry})

        return out

    # @property
    # def module_list(self):
    #     return self._module_list

    @property
    def settings(self):
        return self._settings<|MERGE_RESOLUTION|>--- conflicted
+++ resolved
@@ -39,31 +39,17 @@
     finished = pyqtSignal()
     state_changed = pyqtSignal(SimulationStateChange)
 
-<<<<<<< HEAD
     # list of modules that might not always appear but have to be calculated in special order
     _dynamic_module_list = [
-        # 'Disturbance',
-        # 'Sensor',
+        # "Disturbance",
+        # "Sensor",
         "Observer",
         "Trajectory",
         "Controller",
-        # 'Feedforward',
-        # 'Limiter',
+        "Feedforward",
+        "ModelInputMixer",
+        # "Limiter",
     ]
-=======
-    # abilities (should match the module names) order has to be preserved since it is crucial for init step
-    # this list is unused
-    _module_list = ["Model",
-                    "Solver",
-                    # 'Disturbance',
-                    # 'Sensor',
-                    # 'Observer',
-                    "Controller",
-                    "Feedforward",
-                    # 'Limiter',
-                    "Trajectory"
-                    ]
->>>>>>> 2488a78c
 
     def __init__(self, settings, modules):
         QObject.__init__(self, None)
@@ -131,44 +117,9 @@
             self._simulation_modules["Model"].calc_output(self._input_vector["system_state"])
         self._input_vector.update(system_output=self._current_outputs["Model"])
 
-<<<<<<< HEAD
         # compute all dynamic modules
         for mod in self._dynamic_module_list[1:]:
             self._calc_module(mod)
-=======
-        # # perform disturbance
-        # if hasattr(self, 'disturbance'):
-        #     self.disturbance_output = self.disturbance.disturb(self.current_time)
-        # else:
-        #     self.disturbance_output = [0 for i in range(self.model.getOutputDimension())]
-        #
-        # # perform measurement
-        # if hasattr(self, 'sensor'):
-        #     self.sensor_output = self.sensor.measure(self.current_time,
-        #                                              map(add, self.model_output, self.disturbance_output))
-        # else:
-        #     self.sensor_output = map(add, self.model_output, self.disturbance_output)
-
-        # perform observation
-        self._calc_module("Observer")
-
-        # get desired values
-        self._calc_module("Trajectory")
-
-        # perform control
-        self._calc_module("Controller")
-
-        # TODO remember that this signal can be vector, too.
-        self._calc_module("Feedforward")
-
-        self._calc_module("ModelInputMixer")
-
-        # # perform limitation
-        # if hasattr(self, 'limiter'):
-        #     self.limiter_output = self.limiter.limit(self.feedforward_output + self.controller_output)
-        # else:
-        #     self.limiter_output = self.feedforward_output + self.controller_output
->>>>>>> 2488a78c
 
         # integrate model
         self._calc_module("Solver")
