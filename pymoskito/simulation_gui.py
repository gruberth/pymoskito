--- conflicted
+++ resolved
@@ -453,12 +453,8 @@
         self.logDock.addWidget(self.logBox)
 
         # init logger for logging box
-<<<<<<< HEAD
-        self.textLogger = PlainTextLogger(logging.INFO)
-=======
         self.textLogger = PlainTextLogger(self._settings,
                                           logging.INFO)
->>>>>>> 4782a60c
         self.textLogger.set_target_cb(self.logBox)
         logging.getLogger().addHandler(self.textLogger)
 
