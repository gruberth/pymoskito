# -*- coding: utf-8 -*-
import logging.config
import os

import matplotlib as mpl
import yaml

# make everybody use qt5
mpl.use('Qt5Agg')
os.environ["PYQTGRAPH_QT_LIB"] = "PyQt5"

from .registry import *
<<<<<<< HEAD
=======

>>>>>>> acd2d8ae
from .processing_core import *
from .processing_gui import *
from .generic_processing_modules import *

from .simulation_gui import *
from .simulation_modules import *
from .generic_simulation_modules import *

from .tools import *
from .controltools import *
from .visualization import *
from .resources import *

__author__ = 'Stefan Ecklebe'
__email__ = 'stefan.ecklebe@tu-dresden.de'
__version__ = '0.2.3'

# configure logging
with open(get_resource("logging.yaml", ""), "r") as f:
    log_conf = yaml.load(f)

logging.config.dictConfig(log_conf)

# register all generic modules
register_simulation_module(Model, LinearStateSpaceModel)
register_simulation_module(Solver, ODEInt)
register_simulation_module(Trajectory, SmoothTransition)
register_simulation_module(Trajectory, HarmonicTrajectory)
register_simulation_module(Trajectory, Setpoint)
register_simulation_module(Controller, PIDController)
register_simulation_module(Controller, LinearStateSpaceController)
register_simulation_module(ModelMixer, AdditiveMixer)
register_simulation_module(ObserverMixer, AdditiveMixer)
register_simulation_module(Limiter, ModelInputLimiter)
register_simulation_module(Sensor, DeadTimeSensor)
register_simulation_module(Disturbance, GaussianNoise)

register_processing_module(PostProcessingModule, PlotAll)<|MERGE_RESOLUTION|>--- conflicted
+++ resolved
@@ -10,10 +10,7 @@
 os.environ["PYQTGRAPH_QT_LIB"] = "PyQt5"
 
 from .registry import *
-<<<<<<< HEAD
-=======
 
->>>>>>> acd2d8ae
 from .processing_core import *
 from .processing_gui import *
 from .generic_processing_modules import *
